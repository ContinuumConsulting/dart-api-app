--- conflicted
+++ resolved
@@ -2,12 +2,6 @@
 pubspec.lock
 .project
 tags
-<<<<<<< HEAD
 out
 .DS_Store
-.buildlog
-=======
-output
-.DS_Store
-*.pyc
->>>>>>> cbe2bd22
+*.pyc